using AnimLib.Abilities;
using AnimLib.Animations;
using AnimLib.Networking;
using JetBrains.Annotations;
using System;
using System.Collections.Generic;
using Terraria;
using Terraria.ModLoader;
using Terraria.ModLoader.IO;

namespace AnimLib {
  /// <summary>
  /// Main <see cref="ModPlayer"/> class for <see cref="AnimLibMod"/>, contains and updates <see cref="AnimationController"/>.
  /// </summary>
  [UsedImplicitly]
  public sealed class AnimPlayer : ModPlayer {
    /// <summary>
    /// Old ability save data from AnimLib goes here
    /// </summary>
    public TagCompound OldAbilities { get; internal set; }

    [Obsolete]
    private const string AllAbilityTagKey = "abilities";

    private static AnimPlayer _local;

    private bool _abilityNetUpdate;

    /// <summary>
    /// We need to make sure we don't lose ability data whenever a previous mod was not used during this session.
    /// </summary>
    private Dictionary<string, TagCompound> _unloadedModTags;

    internal AnimCharacterCollection characters =>
      _characters ??= new AnimCharacterCollection(this);
    private AnimCharacterCollection _characters;

    internal static AnimPlayer Local {
      get {
        if (_local is null) {
          if (Main.gameMenu) return null;
          _local = Main.LocalPlayer?.GetModPlayer<AnimPlayer>();
          if (_local is not null) AnimLibMod.OnUnload += () => _local = null;
        }

        return _local;
      }
    }

    /// <summary>
    /// The current active <see cref="AnimCharacter"/>.
    /// </summary>
    [CanBeNull] private AnimCharacter ActiveCharacter => characters.ActiveCharacter;

    internal bool abilityNetUpdate {
      get => _abilityNetUpdate;
      set {
        _abilityNetUpdate = value;
        if (value) return;
        // Propagate false netUpdate downstream
        foreach (AnimCharacter character in characters.Values) {
          if (character.abilityManager != null)
            character.abilityManager.netUpdate = false;
        }
      }
    }

    internal bool DebugEnabled { get; set; }

    /// <summary>
    /// Constructs and collects all <see cref="AnimationController"/>s across all mods onto this <see cref="Player"/>.
    /// </summary>
    public override void Initialize() => _characters = new AnimCharacterCollection(this);

    /// <inheritdoc/>
    public override void SendClientChanges(ModPlayer clientPlayer) {
      if (abilityNetUpdate) {
        SendAbilityChanges();
        abilityNetUpdate = false;
      }
    }

    // TODO: Consider thinking about standartizing network operations for abilities.
    public override void CopyClientState(ModPlayer targetCopy) => base.CopyClientState(targetCopy);

    private void SendAbilityChanges() => ModNetHandler.Instance.abilityPacketHandler.SendPacket(255, Player.whoAmI);

    /// <summary>
    /// Updates the <see cref="AnimCharacterCollection.ActiveCharacter"/>.
    /// </summary>
    public override void PostUpdateRunSpeeds() => ActiveCharacter?.Update();

    /// <summary>
    /// Updates all <see cref="AnimationController"/>s on this <see cref="Player"/>.
    /// </summary>
    public override void PostUpdate() => ActiveCharacter?.PostUpdate();

    // AnimLibMod Save/Load TagCompound structure:
    // 
    // "abilities":
    //   "{mod_name}":
    //     "{ability_name}":
    //       [ Remaining handled by Ability[AbilityID].Save()/.Load() ]

    // Looked into injecting ability save data into the owning mod rather than saving into this mod.
    /// <summary>
    /// Saves all <see cref="Ability"/> data across all mods.
    /// </summary>
    /// <remarks>
    /// This will save all ability data to this mod regardless of <see cref="AbilityManager.AutoSave"/> condition.
    /// <see cref="AbilityManager.AutoSave"/> will only prevent automatic loading of ability data.
    /// This is set up so that player ability data is not lost if the mod author changes AutoSave from false to true.
    /// </remarks>
    /// <seealso cref="AbilityManager.AutoSave">AbilityManager.AutoSave</seealso>
    [Obsolete]
    public override void SaveData(TagCompound tag)/* tModPorter Suggestion: Edit tag parameter instead of returning new TagCompound */
<<<<<<< HEAD
        {
      TagCompound allAbilitiesTag = new();
      foreach ((Mod aMod, AnimCharacter character) in characters) allAbilitiesTag[aMod.Name] = character.abilityManager?.Save();

      if (_unloadedModTags != null)
        foreach ((string modName, TagCompound _utag) in _unloadedModTags)
          allAbilitiesTag[modName] = _utag;

      if (allAbilitiesTag.Count > 0) {
        tag[AllAbilityTagKey] = allAbilitiesTag;
=======
    {
      if ((OldAbilities?.Count ?? 0) > 0)
      {
        tag[AllAbilityTagKey] = OldAbilities;
>>>>>>> 8731b8bf
      }
        //  TagCompound allAbilitiesTag = new TagCompound();
        //  foreach ((Mod aMod, AnimCharacter character) in characters) 
        //    if(character.abilityManager != null)
        //      allAbilitiesTag[aMod.Name] = character.abilityManager.Save();

        //  if (_unloadedModTags != null)
        //    foreach ((string modName, TagCompound _utag) in _unloadedModTags)
        //      allAbilitiesTag[modName] = _utag;

        //  if (allAbilitiesTag.Count > 0) {
        //    tag[AllAbilityTagKey] = allAbilitiesTag;
        //  }
    }

    /// <summary>
    /// Loads all <see cref="Ability"/> data across all mods where <see cref="AbilityManager.AutoSave"/> is <see langword="true"/>.
    /// </summary>
    /// <remarks>
    /// This mod will save all ability data to this mod regardless of <see cref="AbilityManager.AutoSave"/> condition.
    /// <see cref="AbilityManager.AutoSave"/> will only prevent automatic loading of ability data.
    /// This is set up so that player ability data is not lost if the mod author changes AutoSave from false to true.
    /// </remarks>
    [Obsolete]
    public override void LoadData(TagCompound tag) {
      if(tag.ContainsKey(AllAbilityTagKey))
        OldAbilities = tag.GetCompound(AllAbilityTagKey);
      //TagCompound allAbilitiesTag = tag.GetCompound(AllAbilityTagKey);
      //if (allAbilitiesTag is null) return;

      //// TODO: Consider serializing AnimCharacterCollection character enabled state.
      //foreach ((string key, object value) in allAbilitiesTag) {
      //  if (value is not TagCompound abilityTag) continue;
      //  Mod aMod = ModLoader.GetMod(key);
      //  // Store unloaded data if mod not loaded, character collection missing mod, or character missing ability manager (mod removed implementation?) 
      //  if (aMod is null || !characters.TryGetValue(Mod, out AnimCharacter character) || character?.abilityManager == null) {
      //    _unloadedModTags ??= new Dictionary<string, TagCompound>();
      //    _unloadedModTags[key] = abilityTag;
      //  }
      //  else {
      //    AbilityManager manager = character.abilityManager;
      //    if (!manager.AutoSave) continue;
      //    manager.Load(abilityTag);
      //  }
      //}
    }
  }
}<|MERGE_RESOLUTION|>--- conflicted
+++ resolved
@@ -114,23 +114,10 @@
     /// <seealso cref="AbilityManager.AutoSave">AbilityManager.AutoSave</seealso>
     [Obsolete]
     public override void SaveData(TagCompound tag)/* tModPorter Suggestion: Edit tag parameter instead of returning new TagCompound */
-<<<<<<< HEAD
-        {
-      TagCompound allAbilitiesTag = new();
-      foreach ((Mod aMod, AnimCharacter character) in characters) allAbilitiesTag[aMod.Name] = character.abilityManager?.Save();
-
-      if (_unloadedModTags != null)
-        foreach ((string modName, TagCompound _utag) in _unloadedModTags)
-          allAbilitiesTag[modName] = _utag;
-
-      if (allAbilitiesTag.Count > 0) {
-        tag[AllAbilityTagKey] = allAbilitiesTag;
-=======
     {
       if ((OldAbilities?.Count ?? 0) > 0)
       {
         tag[AllAbilityTagKey] = OldAbilities;
->>>>>>> 8731b8bf
       }
         //  TagCompound allAbilitiesTag = new TagCompound();
         //  foreach ((Mod aMod, AnimCharacter character) in characters) 
